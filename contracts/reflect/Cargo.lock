--- conflicted
+++ resolved
@@ -727,11 +727,7 @@
 
 [[package]]
 name = "reflect"
-<<<<<<< HEAD
 version = "0.0.0"
-=======
-version = "0.12.2"
->>>>>>> a50db2d3
 dependencies = [
  "cosmwasm-schema",
  "cosmwasm-std",
