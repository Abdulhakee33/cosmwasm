--- conflicted
+++ resolved
@@ -19,13 +19,5 @@
 
 [dependencies]
 # Uses the path when built locally; uses the given version from crates.io when published
-<<<<<<< HEAD
-cosmwasm-std = { path = "../std", version = "0.11.1" }
-serde = { version = "1.0.103", default-features = false, features = ["derive", "alloc"] }
-=======
 cosmwasm-std = { path = "../std", version = "0.11.2" }
-serde = { version = "1.0.103", default-features = false, features = ["derive", "alloc"] }
-
-[dev-dependencies]
-snafu = { version = "0.6.3" }
->>>>>>> c044d801
+serde = { version = "1.0.103", default-features = false, features = ["derive", "alloc"] }