--- conflicted
+++ resolved
@@ -358,11 +358,7 @@
 
         let discriminator = raw_module_version_discriminator();
         let mut globber = glob::glob(&format!(
-<<<<<<< HEAD
             "{}/{}-wasmer7/**/{}.module",
-=======
-            "{}/v20-wasmer7/**/{}.module",
->>>>>>> 3a8b7d70
             tmp_dir.path().to_string_lossy(),
             discriminator,
             checksum
@@ -448,7 +444,6 @@
         assert_eq!(
             p.as_os_str(),
             if cfg!(windows) {
-<<<<<<< HEAD
                 format!(
                     "modules\\{descriminator}-wasmer17\\x86_64-nintendo-fuchsia-gnu-coff-01E9F9FE"
                 )
@@ -456,11 +451,6 @@
                 format!(
                     "modules/{descriminator}-wasmer17/x86_64-nintendo-fuchsia-gnu-coff-01E9F9FE"
                 )
-=======
-                "modules\\v20-wasmer17\\x86_64-nintendo-fuchsia-gnu-coff-01E9F9FE"
-            } else {
-                "modules/v20-wasmer17/x86_64-nintendo-fuchsia-gnu-coff-01E9F9FE"
->>>>>>> 3a8b7d70
             }
             .as_str()
         );
