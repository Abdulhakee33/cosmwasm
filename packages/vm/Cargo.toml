[package]
name = "cosmwasm-vm"
version = "0.12.2"
authors = ["Ethan Frey <ethanfrey@users.noreply.github.com>"]
edition = "2018"
description = "VM bindings to run cosmwams contracts"
repository = "https://github.com/CosmWasm/cosmwasm/tree/master/packages/vm"
license = "Apache-2.0"

[badges]
circle-ci = { repository = "CosmWasm/cosmwasm", branch = "master" }
maintenance = { status = "actively-developed" }

[features]
default = ["staking"]
# The backtraces fature is unused for now, i.e. it does nothing.
backtraces = []
# iterator allows us to iterate over all DB items in a given range
# this must be enabled to support cosmwasm contracts compiled with the 'iterator' feature
# optional as some merkle stores (like tries) don't support this
# given Ethereum 1.0, 2.0, Substrate, and other major projects use Tries
# we keep this optional, to allow possible future integration (or different Cosmos Backends)
iterator = ["cosmwasm-std/iterator"]
staking = ["cosmwasm-std/staking"]
metering = []
# Use cranelift backend instead of singlepass. This is required for development on Windows.
cranelift = ["wasmer/cranelift"]

[lib]
# See https://bheisler.github.io/criterion.rs/book/faq.html#cargo-bench-gives-unrecognized-option-errors-for-valid-command-line-options
bench = false

[dependencies]
clru = "0.2.0"
# Uses the path when built locally; uses the given version from crates.io when published
<<<<<<< HEAD
cosmwasm-std = { path = "../std", version = "0.12.1" }
hex = "0.4"
memmap = "0.7"
parity-wasm = "0.42"
=======
cosmwasm-std = { path = "../std", version = "0.12.2" }
serde_json = "1.0"
wasmer-runtime-core = "=0.17.0"
wasmer-middleware-common = "=0.17.0"
wasmer-clif-backend = { version = "=0.17.0", optional = true }
wasmer-singlepass-backend = { version = "=0.17.0", optional = true }
>>>>>>> a50db2d3
schemars = "0.7"
serde = { version = "1.0.103", default-features = false, features = ["derive", "alloc"] }
serde_json = "1.0"
sha2 = "0.9.1"
thiserror = "1.0"
wasmer = { git = "https://github.com/wasmerio/wasmer", rev = "df3a21160a9a", default-features = false, features = ["jit", "singlepass"] }
wasmer-engine = { git = "https://github.com/wasmerio/wasmer", rev = "df3a21160a9a" }

# Wasmer local (used for quick local debugging or patching)
# wasmer = { path = "../../../wasmer/lib/api", default-features = false, features = ["jit", "singlepass"] }
# wasmer-engine = { path = "../../../wasmer/lib/engine" }

[dev-dependencies]
criterion = "0.3"
tempfile = "3.1.0"
wat = "1.0"

[[bench]]
name = "main"
harness = false<|MERGE_RESOLUTION|>--- conflicted
+++ resolved
@@ -33,19 +33,10 @@
 [dependencies]
 clru = "0.2.0"
 # Uses the path when built locally; uses the given version from crates.io when published
-<<<<<<< HEAD
-cosmwasm-std = { path = "../std", version = "0.12.1" }
+cosmwasm-std = { path = "../std", version = "0.12.2" }
 hex = "0.4"
 memmap = "0.7"
 parity-wasm = "0.42"
-=======
-cosmwasm-std = { path = "../std", version = "0.12.2" }
-serde_json = "1.0"
-wasmer-runtime-core = "=0.17.0"
-wasmer-middleware-common = "=0.17.0"
-wasmer-clif-backend = { version = "=0.17.0", optional = true }
-wasmer-singlepass-backend = { version = "=0.17.0", optional = true }
->>>>>>> a50db2d3
 schemars = "0.7"
 serde = { version = "1.0.103", default-features = false, features = ["derive", "alloc"] }
 serde_json = "1.0"
