[package]
name = "cosmwasm-vm"
version = "0.12.1"
authors = ["Ethan Frey <ethanfrey@users.noreply.github.com>"]
edition = "2018"
description = "VM bindings to run cosmwams contracts"
repository = "https://github.com/CosmWasm/cosmwasm/tree/master/packages/vm"
license = "Apache-2.0"

[badges]
circle-ci = { repository = "CosmWasm/cosmwasm", branch = "master" }
maintenance = { status = "actively-developed" }

[features]
default = ["default-singlepass", "staking"]
# multiple backends may be activated here (available through eg. backends::cranelift::*)
cranelift = ["wasmer-clif-backend"]
singlepass = ["wasmer-singlepass-backend"]
# default selects which *one* is re-exported in backends/mod.rs (available through eg backends::*)
default-cranelift = ["wasmer-clif-backend"]
default-singlepass = ["wasmer-singlepass-backend"]
# The backtraces fature is unused for now, i.e. it does nothing.
backtraces = []
# iterator allows us to iterate over all DB items in a given range
# this must be enabled to support cosmwasm contracts compiled with the 'iterator' feature
# optional as some merkle stores (like tries) don't support this
# given Ethereum 1.0, 2.0, Substrate, and other major projects use Tries
# we keep this optional, to allow possible future integration (or different Cosmos Backends)
iterator = ["cosmwasm-std/iterator"]
staking = ["cosmwasm-std/staking"]

[dependencies]
clru = "0.2.0"
# Uses the path when built locally; uses the given version from crates.io when published
<<<<<<< HEAD
cosmwasm-std = { path = "../std", version = "0.12.0" }
hex = "0.4"
memmap = "0.7"
parity-wasm = "0.42"
schemars = "0.7"
serde = { version = "1.0.103", default-features = false, features = ["derive", "alloc"] }
=======
cosmwasm-std = { path = "../std", version = "0.12.1" }
>>>>>>> bc13238c
serde_json = "1.0"
sha2 = "0.9.1"
thiserror = "1.0"
wasmer-runtime-core = "=0.17.0"
wasmer-middleware-common = "=0.17.0"
wasmer-clif-backend = { version = "=0.17.0", optional = true }
wasmer-singlepass-backend = { version = "=0.17.0", optional = true }

[dev-dependencies]
tempfile = "3.1.0"
wat = "1.0"<|MERGE_RESOLUTION|>--- conflicted
+++ resolved
@@ -32,16 +32,12 @@
 [dependencies]
 clru = "0.2.0"
 # Uses the path when built locally; uses the given version from crates.io when published
-<<<<<<< HEAD
-cosmwasm-std = { path = "../std", version = "0.12.0" }
+cosmwasm-std = { path = "../std", version = "0.12.1" }
 hex = "0.4"
 memmap = "0.7"
 parity-wasm = "0.42"
 schemars = "0.7"
 serde = { version = "1.0.103", default-features = false, features = ["derive", "alloc"] }
-=======
-cosmwasm-std = { path = "../std", version = "0.12.1" }
->>>>>>> bc13238c
 serde_json = "1.0"
 sha2 = "0.9.1"
 thiserror = "1.0"
