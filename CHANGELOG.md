--- conflicted
+++ resolved
@@ -97,13 +97,10 @@
 - cosmwasm-vm: Enable partial reference-type support, enabling contracts
   compiled with Rust 1.82 or newer to be stored. ([#2473])
 - cosmwasm-std: Removed IBC fees ([#2479])
-<<<<<<< HEAD
 - cosmwasm-schema: Remove unused result types from trait definition (#[2495])
-=======
 - cosmwasm-std: Split up `Validator` type into `Validator` and
   `ValidatorMetadata` to allow adding more fields to `ValidatorResponse` in the
   future. ([#2501])
->>>>>>> b3e4a07c
 
 ## Fixed
 
@@ -151,11 +148,8 @@
 [#2479]: https://github.com/CosmWasm/cosmwasm/pull/2479
 [#2480]: https://github.com/CosmWasm/cosmwasm/pull/2480
 [#2484]: https://github.com/CosmWasm/cosmwasm/pull/2484
-<<<<<<< HEAD
 [#2495]: https://github.com/CosmWasm/cosmwasm/pull/2495
-=======
 [#2501]: https://github.com/CosmWasm/cosmwasm/pull/2501
->>>>>>> b3e4a07c
 
 ## [2.2.0] - 2024-12-17
 
